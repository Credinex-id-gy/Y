import path from 'path'
import glob from 'glob'
import merge from 'deepmerge'

import detectSeleniumBackend from '../helpers/detectSeleniumBackend'

const HOOKS = ['before', 'beforeSuite', 'beforeHook', 'beforeTest', 'beforeCommand',
               'afterCommand', 'afterTest', 'afterHook', 'afterSuite', 'after',
               'beforeFeature', 'beforeScenario', 'beforeStep', 'afterFeature',
               'afterScenario', 'afterStep', 'onError']

const DEFAULT_TIMEOUT = 10000
const NOOP = function () {}
const DEFAULT_CONFIGS = {
    specs: [],
    suites: {},
    exclude: [],
    logLevel: 'silent',
    coloredLogs: true,
    baseUrl: null,
    waitforTimeout: 1000,
    framework: 'mocha',
    reporters: [],
    reporterOptions: {},
<<<<<<< HEAD
    maxInstances: 1,
    connectionRetryTimeout: 10000,
    connectionRetryCount: 3,
=======
    maxInstances: 100,
    maxInstancesPerCapability: 100,
>>>>>>> cd210281

    /**
     * framework defaults
     */
    mochaOpts: {
        timeout: DEFAULT_TIMEOUT
    },
    jasmineNodeOpts: {
        defaultTimeoutInterval: DEFAULT_TIMEOUT
    },

    /**
     * hooks
     */
    onPrepare: NOOP,
    before: [],
    beforeSuite: [],
    beforeHook: [],
    beforeTest: [],
    beforeCommand: [],
    afterCommand: [],
    afterTest: [],
    afterHook: [],
    afterSuite: [],
    after: [],
    onComplete: NOOP,
    onError: [],

    /**
     * cucumber specific hooks
     */
    beforeFeature: [],
    beforeScenario: [],
    beforeStep: [],
    afterFeature: [],
    afterScenario: [],
    afterStep: []
}

class ConfigParser {
    constructor () {
        this._config = DEFAULT_CONFIGS
        this._capabilities = []
    }

    /**
     * merges config file with default values
     * @param {String} filename path of file relative to current directory
     */
    addConfigFile (filename) {
        if (typeof filename !== 'string') {
            throw new Error('addConfigFile requires filepath')
        }

        var filePath = path.resolve(process.cwd(), filename)

        try {
            var fileConfig = require(filePath).config

            if (typeof fileConfig !== 'object') {
                throw new Error('configuration file exports no config object')
            }

            /**
             * merge capabilities
             */
            this._capabilities = merge(this._capabilities, fileConfig.capabilities || {})
            delete fileConfig.capabilities

            /**
             * add service hooks and remove them from config
             */
            this.addService(fileConfig)
            for (let hookName of HOOKS) {
                delete fileConfig[hookName]
            }

            this._config = merge(this._config, fileConfig)

            /**
             * detect Selenium backend
             */
            this._config = merge(detectSeleniumBackend(this._config), this._config)
        } catch (e) {
            console.error(`Failed loading configuration file: ${filePath}`)
            throw e
        }
    }

    /**
     * merge external object with config object
     * @param  {Object} object  desired object to merge into the config object
     */
    merge (object = {}) {
        this._config = merge(this._config, object)

        /**
         * user and key could get added via cli arguments so we need to detect again
         * Note: cli arguments are on the right and overwrite config
         */
        this._config = merge(detectSeleniumBackend(this._config), this._config)
    }

    /**
     * add hooks from services to runner config
     * @param {Object} service  a service is basically an object that contains hook methods
     */
    addService (service) {
        for (let hookName of HOOKS) {
            if (!service[hookName]) {
                continue
            } else if (typeof service[hookName] === 'function') {
                this._config[hookName].push(service[hookName].bind(service))
            }
        }
    }

    /**
     * get excluded files from config pattern
     */
    getSpecs (capSpecs, capExclude) {
        let specs = ConfigParser.getFilePaths(this._config.specs)
        let exclude = ConfigParser.getFilePaths(this._config.exclude)

        /**
         * check if user has specified a specific suite to run
         */
        let suite = this._config.suites[this._config.suite]
        if (suite && Array.isArray(suite)) {
            specs = ConfigParser.getFilePaths(suite)
        }

        if (Array.isArray(capSpecs)) {
            specs = specs.concat(ConfigParser.getFilePaths(capSpecs))
        }
        if (Array.isArray(capExclude)) {
            exclude = exclude.concat(ConfigParser.getFilePaths(capExclude))
        }

        return specs.filter(spec => exclude.indexOf(spec) < 0)
    }

    /**
     * return configs
     */
    getConfig () {
        return this._config
    }

    /**
     * return capabilities
     */
    getCapabilities (i) {
        if (typeof i === 'number' && this._capabilities[i]) {
            return this._capabilities[i]
        }

        return this._capabilities
    }

    /**
     * returns a flatten list of globed files
     *
     * @param  {String[]} filenames  list of files to glob
     * @return {String[]} list of files
     */
    static getFilePaths (patterns, omitWarnings) {
        let files = []

        for (let pattern of patterns) {
            let filenames = glob.sync(pattern)

            filenames = filenames.filter(path =>
                path.slice(-3) === '.js' ||
                path.slice(-8) === '.feature' ||
                path.slice(-7) === '.coffee')

            filenames = filenames.map(path =>
                path.indexOf('/') === 0 ? path : process.cwd() + '/' + path)

            if (filenames.length === 0 && !omitWarnings) {
                console.warn('pattern', pattern, 'did not match any file')
            }

            files = merge(files, filenames)
        }

        return files
    }
}

export default ConfigParser<|MERGE_RESOLUTION|>--- conflicted
+++ resolved
@@ -22,14 +22,10 @@
     framework: 'mocha',
     reporters: [],
     reporterOptions: {},
-<<<<<<< HEAD
-    maxInstances: 1,
+    maxInstances: 100,
+    maxInstancesPerCapability: 100,
     connectionRetryTimeout: 10000,
     connectionRetryCount: 3,
-=======
-    maxInstances: 100,
-    maxInstancesPerCapability: 100,
->>>>>>> cd210281
 
     /**
      * framework defaults
