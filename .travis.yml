--- conflicted
+++ resolved
@@ -8,11 +8,6 @@
 addons:
   sauce_connect: true
 env:
-<<<<<<< HEAD
-    global:
-        - secure: RRh5YMC/bl6LrUTW55SKsyrltmde7rThOclWLIwSeApTGcC7DTzKePsqPBop0S9mAhWXPztoV6xKWyp1yTJ1Ucwo4B7Y+q7ehNzk/+UYyibuUxKCq6er7YjcNZmGmNjvysnjBbM1BEWkAQITQeHJ+8WOMUMGhvONImlv/CgIJ34=
-        - secure: smf2QW85/Yosojq0jTOWVcXzJXmvwazBQSdx+xhgLr/CocslkLA0pBnrSCSoI022DUYORHz8+gyLb9JTeZatPPMW591pSDRgZhqWe6PT3PXByb2mDHVtu0ZSZ8XxYDOCHFshyZRTn7F3O61TaR69nHLQjBKefKoHUhT/u+ChZ50=
-=======
   global:
     - SAUCE_USERNAME: "webdriverjs"
     - SAUCE_ACCESS_KEY: "6ccbed11-96f8-4199-901d-b9a93bdbc376"
@@ -26,5 +21,4 @@
       _VERSION: "25"
     - _BROWSER: "firefox"
       _PLATFORM: "Linux"
-      _VERSION: "25"
->>>>>>> 0b9b0767
+      _VERSION: "25"